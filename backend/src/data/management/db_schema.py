""" Maintain database schemas """

from typing import Optional

from core.app_logging import getLogger, log_exit

LOG = getLogger(__name__)

from core.app_logging import getLogger
from persistance.business_object_base import BOBase
from persistance.bo_descriptors import BOInt

LOG = getLogger(__name__)


class DBSchema(BOBase):
    "Version of the DB schema"
    _table = "schema_versions"
<<<<<<< HEAD
    version_nr = BOInt()

    def __init__(self, id=None, v_nr: Optional[int] = None) -> None:
        super().__init__(id=id)
        self.version_nr = v_nr

    def __repr__(self) -> str:
        return f"<DBSchema (id:{self.id}, version:{self.version_nr})>"


log_exit(LOG)
=======
    version_nr = BOInt()
>>>>>>> 229265c2
<|MERGE_RESOLUTION|>--- conflicted
+++ resolved
@@ -10,24 +10,11 @@
 from persistance.business_object_base import BOBase
 from persistance.bo_descriptors import BOInt
 
-LOG = getLogger(__name__)
-
 
 class DBSchema(BOBase):
     "Version of the DB schema"
     _table = "schema_versions"
-<<<<<<< HEAD
     version_nr = BOInt()
 
-    def __init__(self, id=None, v_nr: Optional[int] = None) -> None:
-        super().__init__(id=id)
-        self.version_nr = v_nr
 
-    def __repr__(self) -> str:
-        return f"<DBSchema (id:{self.id}, version:{self.version_nr})>"
-
-
-log_exit(LOG)
-=======
-    version_nr = BOInt()
->>>>>>> 229265c2
+log_exit(LOG)