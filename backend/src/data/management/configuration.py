"""Store app configuration"""

from typing import Optional

from core.app_logging import getLogger, log_exit

LOG = getLogger(__name__)

from persistance.business_object_base import BOBase
from persistance.bo_descriptors import BODict, BORelation
from data.management.user import User
<<<<<<< HEAD
=======
from core.app_logging import getLogger

LOG = getLogger(__name__)
>>>>>>> 229265c2


class Configuration(BOBase):
    "Persistant configuration (global or user specific)"
    user_id = BORelation(User)
    configuration = BODict()

<<<<<<< HEAD
    def __init__(
        self,
        id: Optional[int] = None,
        cfg: Optional[dict] = None,
        user_id: Optional[int] = None,
    ) -> None:
        super().__init__(id=id)
        self.user_id = user_id
        self.configuration = cfg

=======
>>>>>>> 229265c2
    @property
    def configuration_dict(self):
        "Configuration as a dict"
        if not isinstance(self.configuration, dict):
            return {}
<<<<<<< HEAD
        return self.configuration

    def __repr__(self) -> str:
        return (
            f"<Configuration (id:{self.id},"
            f" user_id:{self.user_id},"
            f" cfg:'{repr(self.configuration)}')>"
        )


log_exit(LOG)
=======
        return self.configuration
>>>>>>> 229265c2
<|MERGE_RESOLUTION|>--- conflicted
+++ resolved
@@ -9,12 +9,6 @@
 from persistance.business_object_base import BOBase
 from persistance.bo_descriptors import BODict, BORelation
 from data.management.user import User
-<<<<<<< HEAD
-=======
-from core.app_logging import getLogger
-
-LOG = getLogger(__name__)
->>>>>>> 229265c2
 
 
 class Configuration(BOBase):
@@ -22,36 +16,9 @@
     user_id = BORelation(User)
     configuration = BODict()
 
-<<<<<<< HEAD
-    def __init__(
-        self,
-        id: Optional[int] = None,
-        cfg: Optional[dict] = None,
-        user_id: Optional[int] = None,
-    ) -> None:
-        super().__init__(id=id)
-        self.user_id = user_id
-        self.configuration = cfg
-
-=======
->>>>>>> 229265c2
     @property
     def configuration_dict(self):
         "Configuration as a dict"
         if not isinstance(self.configuration, dict):
             return {}
-<<<<<<< HEAD
-        return self.configuration
-
-    def __repr__(self) -> str:
-        return (
-            f"<Configuration (id:{self.id},"
-            f" user_id:{self.user_id},"
-            f" cfg:'{repr(self.configuration)}')>"
-        )
-
-
-log_exit(LOG)
-=======
-        return self.configuration
->>>>>>> 229265c2
+        return self.configuration