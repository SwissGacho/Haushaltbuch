--- conflicted
+++ resolved
@@ -2,25 +2,20 @@
 
 from typing import Optional
 from enum import Flag, auto
-from typing import Self
 
 from core.app_logging import getLogger, log_exit
 
 LOG = getLogger(__name__)
+from typing import Self
 
 from persistance.business_object_base import BOBase
 from persistance.bo_descriptors import BOStr
 
 
 class UserRole(Flag):
-<<<<<<< HEAD
     "User Roles/Permissions"
-    ROLE_ADMIN = auto()
-    ROLE_USER = auto()
-=======
     ADMIN = auto()
     USER = auto()
->>>>>>> 2f29e644
 
     def __str__(self) -> str:
         return ",".join([str(r.name).lower() for r in self])
