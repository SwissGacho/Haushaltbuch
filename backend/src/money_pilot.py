--- conflicted
+++ resolved
@@ -1,6 +1,5 @@
 #!/usr/bin/env /usr/bin/python
 
-import sys
 import asyncio
 
 from core.app_logging import getLogger
@@ -57,14 +56,6 @@
 
 
 # LOG.debug(f"{__name__} (main) module initialized")
-<<<<<<< HEAD
-if sys.version_info < (3, 12):
-    sys.stderr.write(
-        "Error: Python 3.12 or higher is required to run this application.\n"
-    )
-    sys.exit(1)
-=======
->>>>>>> e4f6e4db
 
 if __name__ == "__main__":
     check_environment()
