#!/usr/bin/env /usr/bin/python

import asyncio

<<<<<<< HEAD
from core.exceptions import DBRestart
from core.app import App
from database.db import get_db
from server.ws_server import get_websocket
=======
>>>>>>> c325c22d
from core.app_logging import getLogger

LOG = getLogger(__name__)

from core.exceptions import DBRestart, DBSchemaError, ConfigurationError
from core.app import App
from core.status import Status
from core.configuration.config import Config
from core.configuration.db_config import DBConfig
from database.db_manager import get_db
from server.ws_server import get_websocket


async def main():
    "connect DB and start servers"
    LOG.debug(f"{App.status=}")
    async with get_websocket():
        # LOG.debug(f"got websocket {ws=}")
        while True:
            # LOG.debug("Start DB, config")
            App.status_object.status = (
                Status.STATUS_DB_CFG
                if DBConfig.db_configuration
                else Status.STATUS_NO_DB
            )
            try:
                async with get_db() as db:
                    App.db_restart.clear()
                    if db:
                        # LOG.debug("DB available")
                        App.db_available.set()
                        try:
                            await App.db_ready()
                        except ConfigurationError as exc:
                            LOG.error(f"Error reading configuration from DB ({exc})")
                            App.status_object.status = Status.STATUS_NO_DB
                    else:
                        # LOG.debug("DB NOT available.")
                        App.db_failure.set()
                    LOG.info(f"App running. (Status: {App.status})")
                    await App.db_request_restart.wait()
                    App.db_request_restart.clear()

            except DBSchemaError as exc:
                App.status_object.status = Status.STATUS_NO_DB
                LOG.error(f"DB unusable. ({exc})")
            LOG.info("DB restarting")
            App.db_available.clear()
            App.db_failure.clear()
            App.db_restart.set()


LOG.debug(f"{__name__} (main) module initialized")

if __name__ == "__main__":
    try:
        App.initialize(__file__)
        asyncio.run(main())
    except KeyboardInterrupt:
        LOG.info("Stopped by KeyboardInterrupt")<|MERGE_RESOLUTION|>--- conflicted
+++ resolved
@@ -2,13 +2,6 @@
 
 import asyncio
 
-<<<<<<< HEAD
-from core.exceptions import DBRestart
-from core.app import App
-from database.db import get_db
-from server.ws_server import get_websocket
-=======
->>>>>>> c325c22d
 from core.app_logging import getLogger
 
 LOG = getLogger(__name__)
