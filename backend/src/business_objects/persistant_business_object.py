--- conflicted
+++ resolved
@@ -124,13 +124,8 @@
 
         if self._db_data:
             # LOG.debug(f"PersistentBusinessObject.fetch: {self._db_data=}")
-<<<<<<< HEAD
             for attr, typ, subtyp in [
-                (a[0], a[1], a[3]) for a in self.attribute_descriptions()
-=======
-            for attr, typ in [
-                (a.name, a.data_type) for a in self.attribute_descriptions()
->>>>>>> 9dcfa623
+                (a.name, a.data_type, a[3]) for a in self.attribute_descriptions()
             ]:
                 self._data[attr] = PersistentBusinessObject.convert_from_db(
                     self._db_data.get(attr), typ, subtyp
