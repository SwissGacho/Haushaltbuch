--- conflicted
+++ resolved
@@ -27,7 +27,6 @@
 )
 
 
-<<<<<<< HEAD
 @dataclass(frozen=True)
 class AttributeDescription:
     """Description of a business object attribute"""
@@ -39,8 +38,6 @@
     is_technical: bool = False
 
 
-=======
->>>>>>> 6ff2ff6f
 BOCallback: TypeAlias = Callable[["BOBase"], Coroutine[Any, Any, None]]
 
 
@@ -165,14 +162,11 @@
             return cls._business_objects[name]
         raise ValueError(f"No type of business object with name '{name}' found")
 
-<<<<<<< HEAD
     @classmethod
     def _name(cls) -> str:
         return cls.__name__.lower()
 
     # pylint: disable=no-self-argument
-=======
->>>>>>> 6ff2ff6f
     @_classproperty
     def table(
         cls: Type[Self],  # type: ignore[reportGeneralTypeIssues]
@@ -223,11 +217,7 @@
         raise ValueError(f"No primary key defined for {cls.__name__}")
 
     @classmethod
-<<<<<<< HEAD
     def references(cls) -> list[str | type[BOBaseBase] | None]:
-=======
-    def references(cls) -> list[str | type[BOBaseBase] | type[Flag] | None]:
->>>>>>> 6ff2ff6f
         "list of business objects referenced by this class"
         return [
             a.flag_values.get("relation")
