--- conflicted
+++ resolved
@@ -4,11 +4,8 @@
 
 import core
 import database
-<<<<<<< HEAD
 import database.db_manager
 import database.dbms.db_base
-=======
->>>>>>> 8253f17a
 import persistance
 
 from database.sql import SQL
