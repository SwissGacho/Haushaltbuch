"""Manage DB schema versins and check compatibility"""

from graphlib import TopologicalSorter

import core
import database
<<<<<<< HEAD
import database.db_manager
import database.dbms.db_base
=======
>>>>>>> 0edd0d18
import persistance

from database.sql import SQL
from database.sql_statement import SQLTemplate
from data.management.db_schema import DBSchema

from core.exceptions import DBSchemaError, DataError, OperationalError
from core.app_logging import getLogger

LOG = getLogger(__name__)

CURRENT_DB_SCHEMA_VERSION = 1
COMPATIBLE_DB_SCHEMA_VERSIONS = [1]


async def _create_all_tables(objects: list[persistance.business_object_base.BOBase]):
    for bo in TopologicalSorter({b: b.references() for b in objects}).static_order():
        if not (
            isinstance(bo, type)
            and issubclass(bo, persistance.business_object_base.BOBase)
        ):
            raise TypeError(
                f"Business object {bo} is not a subclass of BOBase, cannot create table"
            )
        LOG.info(f"creating table '{bo.table}' for business class '{bo.__name__}'")
        await bo.sql_create_table()


async def upgrade_db_schema(
    from_version: int,
    to_version: int,
    objects: list[persistance.business_object_base.BOBase],
):
    "Apply changes to the DB schema"
    LOG.info(f"Upgrade DB schema from version {from_version} to {to_version}")
    if from_version is None:
        await _create_all_tables(objects)
        return


async def check_db_schema():
    """check the version of the DB
    upgrade if necessary
    verify compatibility of the persistance tables
    """
    this_database = core.app.App.db
    if this_database.__class__ == database.dbms.db_base.DB:
        raise TypeError("cannot check abstract DB")
    LOG.debug("checking DB Schema")
    async with SQL() as sql:
        cur = await sql.script(SQLTemplate.TABLELIST).execute()
        table_count = await cur.rowcount
        # if table_count < 1:
        #     raise DBSchemaError("No tables in DB")
        LOG.debug(f"Found {table_count} tables in DB:")
        if table_count > 0:
            LOG.debug(
                f"    tables: {', '.join([t['table_name'] for t in await cur.fetchall()])}"
            )

            try:
                db_schema = await DBSchema().fetch(newest=True)
                # LOG.debug(f"DB schema version {db_schema.version_nr} found in DB")
                if db_schema.version_nr is None:
                    LOG.error(
                        "No DB schema version found in DB. Save data and remove tables from DB to rebuild schema."
                    )
                    raise DataError()
            except DataError as exc:
                raise DataError("Inconsistent DB") from exc
            except OperationalError:
                db_schema = DBSchema()
            except Exception as exc:  # pylint: disable=broad-exception-caught
                LOG.error(
                    f"An error occurred fetching DB schema version in check_db_schema(): {exc}"
                )
                db_schema = DBSchema()
        else:
            db_schema = DBSchema()
    all_business_objects = (
        persistance.business_object_base.BOBase.all_business_objects.values()
    )
    if (
        db_schema.version_nr is None
        or db_schema.version_nr < CURRENT_DB_SCHEMA_VERSION
        or db_schema.version_nr not in COMPATIBLE_DB_SCHEMA_VERSIONS
    ):
        await upgrade_db_schema(
            db_schema.version_nr,
            CURRENT_DB_SCHEMA_VERSION,
            all_business_objects,
        )
        upgraded = True
    else:
        upgraded = False

    ok = True
    for bo in all_business_objects:
        ok = await this_database.check_table(bo) and ok
    if not ok:
        raise DBSchemaError("DB schema not compatible")
    if upgraded:
        await DBSchema(version_nr=CURRENT_DB_SCHEMA_VERSION).store()<|MERGE_RESOLUTION|>--- conflicted
+++ resolved
@@ -4,11 +4,7 @@
 
 import core
 import database
-<<<<<<< HEAD
-import database.db_manager
 import database.dbms.db_base
-=======
->>>>>>> 0edd0d18
 import persistance
 
 from database.sql import SQL
