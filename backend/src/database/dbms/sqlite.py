--- conflicted
+++ resolved
@@ -195,13 +195,8 @@
             # LOG.debug(f"SQLiteCursor.execute({query=}, {params=})")
             await self._cursor.execute(sql=query, parameters=params)
             self._rowcount = self._cursor.rowcount
-<<<<<<< HEAD
-        except sqlite3.OperationalError as err:
-            raise OperationalError(f"SQLiteCursor.execute: OperationalError while executing {query=}.")
-=======
         except sqlite3.OperationalError as exc:
-            raise OperationalError(f"{exc} during SQL execution") from exc
->>>>>>> 22fdcebe
+            raise OperationalError(f"{exc} during SQL execution of {query=}") from exc
         return self
 
     @property
