--- conflicted
+++ resolved
@@ -211,18 +211,13 @@
 class Value(SQLExpression):
     """Represents a value in an SQL statement."""
 
-<<<<<<< HEAD
-    def ___init__(
+    def __init__(
         self, name: str, value: any, key_manager: SQLKeyManager, key: str = ""
     ):
         # LOG.debug(f"Value({name=}, {value=})")
         super().__init__(key_manager=key_manager)
         key = self.create_param(key, value)
-=======
-    def __init__(self, name: str, value: any):
-        # LOG.debug(f"Value({name=}, {value=})")
-        super().__init__(None)
->>>>>>> a348bb74
+        self._key = key
         self._name = name
         self._value = value
 
@@ -230,7 +225,6 @@
         "Name of the value"
         return self._name
 
-<<<<<<< HEAD
     _last_key = 0
     _keys: set[str] = set()
 
@@ -244,29 +238,17 @@
         """Get a dictionary of the value to be used in an SQL cursor"""
         return {self._key: self._value}
 
-    def sql(self):
-        """Return the SQL expression as parametrized string."""
-        return (":" + self._key, self.get_params())
-=======
-    def sql(self) -> str:
-        return str(self._value)
->>>>>>> a348bb74
+    def get_sql(self):
+        return ":" + self._key
 
 
 class Row(SQLExpression):
     """Represents a list of values defining a row in an SQL statement such as an INSERT."""
 
-<<<<<<< HEAD
     def __init__(self, values: list[Value] = None, key_manager: SQLKeyManager = None):
         # LOG.debug(f"Row({values=})")
         super().__init__(key_manager=key_manager)
         self._values = [] if values is None else values
-=======
-    def __init__(self, values: list[Value] = None):
-        # LOG.debug(f"Row({values=})")
-        super().__init__(None)
-        self.values = [] if values is None else values
->>>>>>> a348bb74
 
     def value(self, value: Value):
         """Add a value to the end of the row."""
@@ -275,34 +257,23 @@
 
     def names(self) -> str:
         "List of value names"
-        return f"({', '.join([v.name() for v in self.values])})"
-
-<<<<<<< HEAD
+        return f"({', '.join([v.name() for v in self._values])})"
+
     def get_params(self):
         return {k: v for value in self._values for k, v in value.get_params().items()}
 
     def get_sql(self):
-=======
-    def sql(self) -> str:
->>>>>>> a348bb74
         """Return the SQL expression as a string."""
-        return f"({', '.join([v.sql() for v in self.values])})"
+        return f"({', '.join([v.get_sql() for v in self._values])})"
 
 
 class Values(SQLExpression):
     """Represents a list of rows in an SQL statement such as an INSERT."""
 
-<<<<<<< HEAD
     def __init__(self, rows: list[Row], key_manager: SQLKeyManager = None):
         # LOG.debug(f"Values({rows=})")
         super().__init__(key_manager=key_manager)
         self._rows = rows
-=======
-    def __init__(self, rows: list[Row]):
-        # LOG.debug(f"Values({rows=})")
-        super().__init__(None)
-        self.rows = rows
->>>>>>> a348bb74
 
     def row(self, value: Row):
         """Add a row to the end of the list."""
@@ -311,9 +282,8 @@
 
     def names(self) -> str:
         "List of value names"
-        return self.rows[0].names()
-
-<<<<<<< HEAD
+        return self._rows[0].names()
+
     def get_params(self):
         value_dict: dict[str, str] = {}
         for row in self._rows:
@@ -321,11 +291,8 @@
         return value_dict
 
     def get_sql(self):
-=======
-    def sql(self) -> str:
->>>>>>> a348bb74
         """Return the SQL expression as a string."""
-        return f"VALUES {', '.join([row.sql()[0] for row in self._rows])}"
+        return f"VALUES {', '.join([row.get_sql() for row in self._rows])}"
 
 
 class Assignment(SQLExpression):
@@ -341,15 +308,16 @@
         self._columns = [columns] if isinstance(columns, str) else columns
         self._value = value
         self._where: Where = None
-
-    def get_params(self):
-        value_dict = self._value.get_params()
+        self._eq = Eq(",".join(self._columns), self._value)
+
+    def get_params(self):
+        value_dict = self._eq.get_params()
         if self._where is not None:
             value_dict.update(self._where.get_params())
         return value_dict
 
     def get_sql(self):
-        sql = Eq(",".join(self._columns), self._value.sql()[0]).get_sql()
+        sql = self._eq.get_sql()
         if self._where is not None:
             sql += self._where.get_sql()
         return sql
@@ -416,15 +384,9 @@
                 f"Unsupported data type for a {self.__class__.__name__}: {data_type}"
             )
         if not constraint:
-<<<<<<< HEAD
             self._constraint = ""
         elif constraint in self.constraint_map:
             self._constraint = self.__class__.constraint_map[constraint]
-=======
-            self.constraint = ""
-        elif constraint in self.constraint_map:
-            self.constraint = self.__class__.constraint_map[constraint]
->>>>>>> a348bb74
         else:
             raise ValueError(
                 f"Unsupported column constraint for a {self.__class__.__name__}: {constraint}"
