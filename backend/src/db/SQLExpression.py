--- conflicted
+++ resolved
@@ -17,12 +17,7 @@
 
 class SQLExpression:
     def __init__(self, expression: str):
-<<<<<<< HEAD
-        expression = "Null" if expression is None else expression
-        self._expression = expression
-=======
-        self.expression =  "Null" if expression is None else expression
->>>>>>> b95c7d3f
+        self._expression = "Null" if expression is None else expression
 
     def sql(self) -> str:
         return self._expression
