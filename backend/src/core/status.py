--- conflicted
+++ resolved
@@ -28,9 +28,6 @@
     @status.setter
     def status(self, value=None):
         if value is not None:
-<<<<<<< HEAD
-            self._status = Status(value)
-=======
             self._status = Status(value)
 
     def __str__(self) -> str:
@@ -40,5 +37,4 @@
         return f"<Status({self._status.value})>"
 
 
-# LOG.debug("module imported")
->>>>>>> 50d7c583
+# LOG.debug("module imported")