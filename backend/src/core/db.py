--- conflicted
+++ resolved
@@ -48,17 +48,11 @@
 @asynccontextmanager
 async def get_db():
     "Create a DB connection"
-<<<<<<< HEAD
-    if app.status == Status.STATUS_DB_CFG:
-        LOG.debug(f"DB configuration: {app.configuration[Config.CONFIG_DB]=}")
-        db.connection = await aiomysql.connect(**app.configuration[Config.CONFIG_DB])
-=======
     if App.status == Status.STATUS_DB_CFG:
         LOG.debug(f"DB configuration: {App.configuration[Config.CONFIG_DB.value]=}")
         db.connection = await aiomysql.connect(
             **App.configuration[Config.CONFIG_DB.value]
         )
->>>>>>> 50d7c583
         try:
             await db.check()
             LOG.debug("DB connected")
