--- conflicted
+++ resolved
@@ -2,12 +2,6 @@
 """
 
 from asyncio import Event
-<<<<<<< HEAD
-from enum import StrEnum
-from typing import ClassVar, TypeAlias, Callable
-
-from core.app_logging import getLogger, logExit
-=======
 from typing import Callable, Optional
 
 from core.base_objects import (
@@ -19,7 +13,11 @@
     DBBaseClass,
 )
 from core.app_logging import getLogger
->>>>>>> 12d0cefc
+from asyncio import Event
+from enum import StrEnum
+from typing import ClassVar, TypeAlias, Callable
+
+from core.app_logging import getLogger, logExit
 
 LOG = getLogger(__name__)
 
@@ -30,16 +28,6 @@
 class _classproperty:
     def __init__(self, fget: Callable) -> None:
         self.fget = fget
-
-<<<<<<< HEAD
-    def __get__(self, owner_self, owner_cls=None):
-        return self.fget(owner_cls)
-
-=======
-class _classproperty:
-    def __init__(self, fget: Callable) -> None:
-        self.fget = fget
->>>>>>> 12d0cefc
 
     def __get__(self, owner_self, owner_cls=None):
         return self.fget(owner_cls)
