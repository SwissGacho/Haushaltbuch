--- conflicted
+++ resolved
@@ -7,16 +7,9 @@
 import copy
 from datetime import date, datetime, UTC
 
-<<<<<<< HEAD
-from persistance.bo_descriptors import BOInt, BODatetime
-from core.app import App
-from database.sqlexecutable import SQL, CreateTable
-from database.sqlexpression import Eq, SQLExpression, Value
-=======
 from persistance.bo_descriptors import BOColumnFlag, BOBaseBase, BOInt, BODatetime
 from database.sqlexecutable import SQL, CreateTable
 from database.sqlexpression import Eq, Filter, SQLExpression, Value
->>>>>>> c325c22d
 from core.app_logging import getLogger
 
 LOG = getLogger(__name__)
