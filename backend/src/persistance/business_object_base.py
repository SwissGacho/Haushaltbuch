--- conflicted
+++ resolved
@@ -98,21 +98,25 @@
         return value
 
     @classmethod
-    async def count_rows(cls)->int:
+    async def count_rows(cls) -> int:
         """Count the number of existing business objects in the DB table"""
         LOG = getLogger(f"{cls.__module__}")
         LOG.debug(SQL.COUNT_ROWS(None, table=cls.table, conditions={}))
         sql = App.db.sql(SQL.COUNT_ROWS, table=cls.table, conditions={})
-        rslt = await(await App.db.execute(sql, close=1)).fetchone()
+        rslt = await (await App.db.execute(sql, close=1)).fetchone()
         print(rslt)
-        return rslt['Count']
+        return rslt["Count"]
 
     @classmethod
     async def get_matching_ids(cls, conditions: dict):
         """Get the ids of business objects matching the conditions"""
         LOG = getLogger(f"{cls.__module__}")
-        LOG.debug(SQL.SELECT_ID_BY_CONDITION(None, table=cls.table, conditions=conditions))
-        sql = App.db.sql(SQL.SELECT_ID_BY_CONDITION, table=cls.table, conditions=conditions)
+        LOG.debug(
+            SQL.SELECT_ID_BY_CONDITION(None, table=cls.table, conditions=conditions)
+        )
+        sql = App.db.sql(
+            SQL.SELECT_ID_BY_CONDITION, table=cls.table, conditions=conditions
+        )
         return await App.db.execute(sql, close=1)
 
     async def fetch(self, id=None, newest=None):
@@ -152,34 +156,7 @@
         Else the existing row is updated
         """
         if self.id is None:
-<<<<<<< HEAD
             await self._insert_self()
-=======
-            try:
-                values = {
-                    k: v for k, v in self._data.items() if v is not None and k != "id"
-                }
-                if values:
-                    query = App.db.sql(
-                        SQL.INSERT_ARGS,
-                        table=self.table,
-                        columns=values,
-                        returning=["id"],
-                    )
-                    LOG.debug(f"{query=}  {values=}")
-                    cur = await App.db.execute(
-                        query=query,
-                        params=values,
-                        close=1,
-                        commit=True,
-                    )
-                    returned = await cur.fetchone()
-                    self.id = returned.get("id")
-            except Exception as err:
-                LOG.error(f"Error during INSERT of {self} into DB: {err}")
-            else:
-                await self.fetch()
->>>>>>> 316eb59d
         else:
             await self._update_self()
 
