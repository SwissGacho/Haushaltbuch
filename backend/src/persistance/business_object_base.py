--- conflicted
+++ resolved
@@ -188,12 +188,8 @@
         assert self.id is not None, "id must not be None for update operation"
         sql = SQL()
         value_class = sql.get_sql_class(Value)
-<<<<<<< HEAD
         sql = sql.update(self.table).where(sql.get_sql_class(Eq)("id", self.id))
-=======
-        sql = sql.update(self.table).where(Eq("id", self.id))
         changes = False
->>>>>>> 12d0cefc
         for k, v in self._data.items():
             if k != "id" and v != self.convert_from_db(
                 self._db_data.get(k), self.attributes_as_dict()[k]
