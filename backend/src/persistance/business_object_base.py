--- conflicted
+++ resolved
@@ -16,14 +16,10 @@
 
 # pylint: disable=wrong-import-position
 
-<<<<<<< HEAD
-from persistance.bo_descriptors import BOColumnFlag, BOBaseBase, BODatetime, BOId
-=======
 from persistance.bo_descriptors import BOColumnFlag, BOBaseBase, BOInt, BODatetime
 from database.sql import SQL, SQLTransaction
 from database.sql_statement import CreateTable
 from database.sql_expression import Eq, Filter, SQLExpression, Value
->>>>>>> 02b0cca5
 
 
 class _classproperty:
@@ -34,12 +30,8 @@
         return self.fget(owner_cls)
 
 
-<<<<<<< HEAD
-AttributeDescription: TypeAlias = tuple[str, type, BOColumnFlag, dict[str, str]]
+AttributeDescription: TypeAlias = tuple[str, type, str, dict[str, str | BOBaseBase]]
 BOCallback: TypeAlias = Callable[["BOBase"], Coroutine[Any, Any, None]]
-=======
-AttributeDescription: TypeAlias = tuple[str, type, str, dict[str, str | BOBaseBase]]
->>>>>>> 02b0cca5
 
 
 class BOBase(BOBaseBase):
@@ -189,9 +181,7 @@
     @classmethod
     async def sql_create_table(cls):
         "Create a DB table for this class"
-<<<<<<< HEAD
         raise NotImplementedError("sql_create_table not implemented")
-=======
         attributes = cls.attribute_descriptions()
         async with SQLTransaction() as txaction:
             # create_table: CreateTable = txaction.sql().create_table(cls.table)
@@ -202,7 +192,6 @@
                 # LOG.debug(f" -  {name=}, {data_type=}, {constraint=}, {pars=})")
                 create_table.column(name, data_type, constraint, **pars)
             await create_table.execute()
->>>>>>> 02b0cca5
 
     def convert_from_db(self, value, typ):
         "convert a value of type 'typ' read from the DB"
@@ -226,9 +215,7 @@
     @classmethod
     async def count_rows(cls, conditions: Optional[dict] = None) -> int:
         """Count the number of existing business objects in the DB table matching the conditions"""
-<<<<<<< HEAD
         raise NotImplementedError("count_rows not implemented")
-=======
         async with SQL() as sql:
             select = sql.select(["count(*) as count"]).from_(cls.table)
             if conditions:
@@ -236,21 +223,17 @@
             result = await (await select.execute()).fetchone()
         # LOG.debug(f"BOBase.count_rows({conditions=}) {result=} -> return {result["count"]}")
         return result["count"]
->>>>>>> 02b0cca5
 
     @classmethod
     async def get_matching_ids(cls, conditions: dict | None = None) -> list[int]:
         """Get the ids of business objects matching the conditions"""
-<<<<<<< HEAD
         raise NotImplementedError("get_matching_ids not implemented")
-=======
         async with SQL() as sql:
             select = sql.select(["id"]).from_(cls.table)
             select.where(Filter(conditions))
             result = await (await select.execute()).fetchall()
         # LOG.debug(f"BOBase.get_matching_ids({conditions=}) -> {result=}")
         return [id["id"] for id in result]
->>>>>>> 02b0cca5
 
     async def fetch(self, id=None, newest=None):
         """Fetch the content for a business object instance from the DB.
@@ -258,8 +241,6 @@
         If 'id' omitted and 'newest'=True fetch the object with highest id
         If the oject is not found in the DB return the instance unchanged
         """
-<<<<<<< HEAD
-=======
         # LOG.debug(f'BOBase.fetch({id=}, {newest=})')
         if id is None:
             id = self.id
@@ -280,7 +261,6 @@
             # LOG.debug(f"BOBase.fetch: {self._db_data=}")
             for attr, typ in [(a[0], a[1]) for a in self.attribute_descriptions()]:
                 self._data[attr] = self.convert_from_db(self._db_data.get(attr), typ)
->>>>>>> 02b0cca5
         return self
 
     async def store(self):
@@ -308,9 +288,6 @@
         if callback_id in cls._creation_subscribers:
             del cls._creation_subscribers[callback_id]
         else:
-<<<<<<< HEAD
-            LOG.warning(f"Callback ID {callback_id} not found in creation subscribers")
-=======
             await self._update_self()
 
     async def _insert_self(self):
@@ -351,7 +328,6 @@
                     await update.execute()
             finally:
                 await self.fetch()
->>>>>>> 02b0cca5
 
 
 log_exit(LOG)