--- conflicted
+++ resolved
@@ -26,15 +26,9 @@
     async def handle_message(self, connection):
         "handle login message"
         LOG.debug(f"handle {self=} {self.message=}")
-<<<<<<< HEAD
-        user = self.message.get(MessageAttribute.WS_ATTR_USER.value)
-        token = self.message.get(MessageAttribute.WS_ATTR_TOKEN.value)
-        session = (
-=======
         user = self.message.get(MessageAttribute.WS_ATTR_USER)
         token = self.message.get(MessageAttribute.WS_ATTR_TOKEN)
         connection._session = (
->>>>>>> 0dc18810
             Session.get_session_from_token(
                 ses_token=self.message.get(MessageAttribute.WS_ATTR_SES_TOKEN),
                 conn_token=self.message.get(MessageAttribute.WS_ATTR_PREV_TOKEN),
