--- conflicted
+++ resolved
@@ -63,13 +63,8 @@
             self.assertRaises(ModuleNotFoundError),
             patch("database.dbms.db_base.DB.__init__") as mock_db_init,
         ):
-<<<<<<< HEAD
-            database.dbms.sqlite.SQLiteDB(**self.db_cfg)
-            mock_db_init.assert_not_called()
-=======
             database.sqlite.SQLiteDB(**self.db_cfg)
         mock_db_init.assert_not_called()
->>>>>>> e1fbf812
 
 
 class TestSQLiteDB(unittest.IsolatedAsyncioTestCase):
