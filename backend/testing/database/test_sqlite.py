"""Test suite for SQLite attachement"""

import re
import sys, types
import importlib
import pathlib

import unittest
from unittest.mock import (
    Mock,
    PropertyMock,
    MagicMock,
    AsyncMock,
    patch,
    call,
    ANY,
    DEFAULT,
    sentinel,
)
from contextlib import asynccontextmanager
from datetime import datetime as dt, date


def restore_sys_modules(name, module=None):
    print(f"====================== restoring sys.modules['{name}'] -> {module}")
    if module:
        sys.modules[name] = module
    elif name in sys.modules:
        del sys.modules[name]


def setUpModule() -> None:
    def remove(mod):
        print(f"----------------- remove {mod}")
        unittest.addModuleCleanup(
            restore_sys_modules, name=mod, module=sys.modules.get(mod)
        )
        if mod in sys.modules:
            del sys.modules[mod]

    remove("aiosqlite")
    remove("sqlite3")


import database.dbms.db_base
import database.sql_statement


class TestSQLiteDB__init__(unittest.TestCase):
    def setUp(self) -> None:
        self.db_cfg = {"file": "mock_sqlite_file.db"}
        return super().setUp()

    def test_001_SQLiteDB(self):
        database.dbms.sqlite.AIOSQLITE_IMPORT_ERROR = None
        with patch("database.dbms.db_base.DB.__init__") as mock_db_init:
            self.db = database.dbms.sqlite.SQLiteDB(**self.db_cfg)
            mock_db_init.assert_called_once_with(**self.db_cfg)

    def test_002_SQLiteDB_no_lib(self):
        database.dbms.sqlite.AIOSQLITE_IMPORT_ERROR = ModuleNotFoundError("Mock Error")
        with (
            self.assertRaises(ModuleNotFoundError),
            patch("database.dbms.db_base.DB.__init__") as mock_db_init,
        ):
<<<<<<< HEAD
            database.dbms.sqlite.SQLiteDB(**self.db_cfg)
            mock_db_init.assert_not_called()
=======
            database.sqlite.SQLiteDB(**self.db_cfg)
        mock_db_init.assert_not_called()
>>>>>>> 8253f17a


class TestSQLiteDB(unittest.IsolatedAsyncioTestCase):
    def setUp(self) -> None:
        self.db_cfg = {"db": "SQLite", "file": "sqlite_file.db"}
        database.dbms.sqlite.AIOSQLITE_IMPORT_ERROR = None
        self.db = database.dbms.sqlite.SQLiteDB(**self.db_cfg)
        self.mockCur = AsyncMock(name="mockCursor")
        self.mockCur.fetchone = AsyncMock(return_value={"sql": "mock-foo"})
        self.sql = AsyncMock(spec=database.sql.SQL, name="mocksql")
        self.MockSQL = Mock(name="MockSQL", return_value=self.sql)
        self.sql.__aenter__ = AsyncMock(return_value=self.sql)
        self.sql.__aexit__ = AsyncMock()
        self.sql._get_db = Mock(return_value=self.db)
        self.sql.execute = AsyncMock(return_value=self.mockCur)
        self.sql.script = Mock(return_value=self.sql)
        return super().setUp()

    async def test_101_connect(self):
        mock_con_obj = AsyncMock()
        mock_con_obj.connect = AsyncMock(return_value=mock_con_obj)
        Mock_Connection = Mock(return_value=mock_con_obj)
        with (patch("database.dbms.sqlite.SQLiteConnection", Mock_Connection),):
            reply = await self.db.connect()
            self.assertEqual(reply, mock_con_obj)
            Mock_Connection.assert_called_once_with(db_obj=self.db, **self.db_cfg)
            mock_con_obj.connect.assert_awaited_once_with()

    async def test_201_get_table_info(self):
        mock_table = "mock_table"
        expected = {
            "mock-col-2": "mock-col-2 MOCK-TYP-2 MOCK-CONSTR-2",
            "mock-col-1": "mock-col-1 MOCK-TYP-1 MOCK-CONSTR-1",
        }
        self.mockCur.fetchone = AsyncMock(
            return_value={
                "sql": f"mock-foo ({expected['mock-col-1']},"
                f"{expected['mock-col-2']})mock-bar"
            }
        )
        with patch("database.dbms.sqlite.SQL", self.MockSQL):
            reply = await self.db._get_table_info(mock_table)
            self.sql.script.assert_called_once_with(
                database.sql_statement.SQLTemplate.TABLESQL, table=mock_table
            )
            self.sql.execute.assert_awaited_once_with()
            self.mockCur.fetchone.assert_awaited_once_with()
            self.assertDictEqual(reply, expected)


class TestSQLiteConnection(unittest.IsolatedAsyncioTestCase):
    def setUp(self) -> None:
        self.mock_db = Mock()
        self.mock_con = AsyncMock()
        self.db_cfg = {"db": "SQLite", "file": "mock_sqlite_file.db"}
        self.con = database.dbms.sqlite.SQLiteConnection(self.mock_db, **self.db_cfg)
        return super().setUp()

    def test_001_connection(self):
        self.assertDictEqual(self.con._cfg, self.db_cfg)

    async def test_101_connect(self):
        mock_aioconnection = Mock(name="mock_aioconnection")
        mock_cursor = Mock(name="cursor")
        mock_aioconnection.execute = AsyncMock(return_value=mock_cursor)
        mock_cursor.close = AsyncMock()
        mock_sqlite_connect = AsyncMock(
            name="mock_aioconnect", return_value=mock_aioconnection
        )
        with patch("database.dbms.sqlite.aiosqlite") as mock_sqlite:
            mock_sqlite.connect = mock_sqlite_connect
            reply = await self.con.connect()
        self.assertEqual(reply, self.con)
        mock_sqlite_connect.assert_awaited_once_with(
            database=pathlib.Path(self.db_cfg["file"]), detect_types=1, autocommit=False
        )
        self.assertEqual(self.con._connection, mock_aioconnection)
        mock_aioconnection.execute.assert_awaited_once_with("PRAGMA foreign_keys = ON")
        mock_cursor.close.assert_awaited_once_with()

        # test rowfactory
        mock_cursor = Mock()
        mock_result = {"mock_1": "val_1", "mock_2": 2, "mock_3": "val_3"}
        mock_cursor.description = [(m,) for m in mock_result.keys()]
        mock_row = tuple(mock_result.values())
        result = mock_aioconnection.row_factory(mock_cursor, mock_row)
        self.assertEqual(result, mock_result)

    async def _201_execute(self, params=DEFAULT):
        sql = "ANY_SQL"
        mock_cur = AsyncMock()
        MockCursor = Mock(return_value=mock_cur)
        self.con._connection = AsyncMock()
        mock_aiocursor = "mock_cur"
        self.con._connection.cursor.return_value = mock_aiocursor
        self.con.commit = sentinel.COMMIT
<<<<<<< HEAD
        with (patch("database.dbms.sqlite.SQLiteCursor", MockCursor),):
            if params is DEFAULT and close is DEFAULT and commit is DEFAULT:
=======
        with (patch("database.sqlite.SQLiteCursor", MockCursor),):
            if params is DEFAULT:
>>>>>>> 8253f17a
                reply = await self.con.execute(sql)
            else:
                reply = await self.con.execute(sql, params=params)
            self.assertEqual(reply, mock_cur)
            MockCursor.assert_called_once_with(
                cur=self.con._connection.cursor.return_value,
                con=self.con,
            )
            self.con._connection.cursor.assert_called_once_with()
            mock_cur.execute.assert_awaited_once_with(sql, params=ANY)
            return mock_cur.execute

    async def test_201_execute(self):
        exec = await self._201_execute()
        exec.assert_awaited_once_with(ANY, params=None)
        exec = await self._201_execute(params=sentinel.PARAMS)
        exec.assert_awaited_once_with(ANY, params=sentinel.PARAMS)


@asynccontextmanager
async def spec_async_context_manager():
    yield


class TestSQLiteCursor(unittest.IsolatedAsyncioTestCase):
    def setUp(self) -> None:
        self.mock_con = Mock(name="mock_connection")
        self.mock_aiocursor = AsyncMock(name="mock_aiocursor")
        self.cur = database.dbms.sqlite.SQLiteCursor(self.mock_aiocursor, self.mock_con)
        self.mock_con_close = AsyncMock(name="mock_conclose")
        self.mock_con.close = self.mock_con_close
        return super().setUp()

    async def _101_execute(self, params=DEFAULT):
        query = "ANY_SQL"
        self.cur._last_query = "PREV_SQL"
        self.mock_aiocursor.reset_mock()
        self.mock_aiocursor.rowcount = 99
        self.cur._rowcount = 0
        if params is DEFAULT:
            reply = await self.cur.execute(query)
            params = {}
        elif params is not DEFAULT:
            reply = await self.cur.execute(query, params=params)
        self.assertEqual(reply, self.cur)
        self.assertEqual(self.cur._last_query, query)
        self.assertEqual(self.cur._rowcount, 99)
        self.mock_aiocursor.execute.assert_awaited_once_with(
            sql=query, parameters=params
        )

    async def test_101_execute(self):
        await self._101_execute()
        await self._101_execute(sentinel.PARAMS)

    async def test_201_rowcount_get_11(self):
        self.cur._rowcount = 11
        mock_sqlite_con_execute = AsyncMock(spec_async_context_manager())
        self.mock_con._connection.execute.return_value = mock_sqlite_con_execute
        reply = await self.cur.rowcount
        self.assertEqual(reply, 11)
        m = AsyncMock()
        m.assert_not_awaited
        self.mock_con._connection.execute.assert_not_called()
        mock_sqlite_con_execute.__aenter__.assert_not_awaited()
        mock_sqlite_con_execute.__aexit__.assert_not_awaited()

    async def test_201_rowcount_get_minus_1(self):
        self.cur._rowcount = -1
        _last_sql = "PREV_SQL"
        self.cur._last_query = _last_sql
        self.cur._last_params = {}
        mock_sqlite_con_execute = AsyncMock(spec_async_context_manager())
        self.mock_con._connection.execute.return_value = mock_sqlite_con_execute
        mock_subcur = AsyncMock()
        mock_sqlite_con_execute.__aenter__.return_value = mock_subcur
        mock_subcur.fetchone.return_value = {"rowcount": 22}
        reply = await self.cur.rowcount
        self.assertEqual(reply, 22)
        self.mock_con._connection.execute.assert_called_once_with(
            sql=f"SELECT COUNT(*) AS rowcount FROM ({_last_sql})", parameters={}
        )
        mock_sqlite_con_execute.__aenter__.assert_awaited_once_with()
        mock_sqlite_con_execute.__aexit__.assert_awaited_once_with(None, None, None)
        mock_subcur.fetchone.assert_awaited_once_with()<|MERGE_RESOLUTION|>--- conflicted
+++ resolved
@@ -63,13 +63,8 @@
             self.assertRaises(ModuleNotFoundError),
             patch("database.dbms.db_base.DB.__init__") as mock_db_init,
         ):
-<<<<<<< HEAD
-            database.dbms.sqlite.SQLiteDB(**self.db_cfg)
-            mock_db_init.assert_not_called()
-=======
             database.sqlite.SQLiteDB(**self.db_cfg)
         mock_db_init.assert_not_called()
->>>>>>> 8253f17a
 
 
 class TestSQLiteDB(unittest.IsolatedAsyncioTestCase):
@@ -166,13 +161,8 @@
         mock_aiocursor = "mock_cur"
         self.con._connection.cursor.return_value = mock_aiocursor
         self.con.commit = sentinel.COMMIT
-<<<<<<< HEAD
         with (patch("database.dbms.sqlite.SQLiteCursor", MockCursor),):
-            if params is DEFAULT and close is DEFAULT and commit is DEFAULT:
-=======
-        with (patch("database.sqlite.SQLiteCursor", MockCursor),):
             if params is DEFAULT:
->>>>>>> 8253f17a
                 reply = await self.con.execute(sql)
             else:
                 reply = await self.con.execute(sql, params=params)
