"""Test suite for MySQL attachement"""

import re
import sys
import types
import importlib

import unittest
from unittest.mock import (
    Mock,
    PropertyMock,
    MagicMock,
    AsyncMock,
    patch,
    call,
    ANY,
    DEFAULT,
    sentinel,
)
from contextlib import asynccontextmanager


def restore_sys_modules(name, module=None):
    # print(f"====================== restoring sys.modules['{name}'] -> {module}")
    if module:
        sys.modules[name] = module
    elif name in sys.modules:
        del sys.modules[name]


<<<<<<< HEAD
def setUpModule():
    unittest.addModuleCleanup(
        restore_sys_modules_aiomysql, module=sys.modules.get("aiomysql")
    )
    # print("====================== patch sys.modules['aiomysql']")
    sys.modules["aiomysql"] = types.ModuleType("aiomysql")
    if sys.modules.get("database.dbms.mysql"):
        importlib.reload(sys.modules.get("database.dbms.mysql"))
    else:
        import database.dbms.mysql
=======
def setUpModule() -> None:
    def remove(mod):
        # print(f"----------------- remove {mod}")
        unittest.addModuleCleanup(
            restore_sys_modules, name=mod, module=sys.modules.get(mod)
        )
        if mod in sys.modules:
            del sys.modules[mod]
>>>>>>> 8253f17a

    remove("aiomysql")

<<<<<<< HEAD
import database.dbms.db_base
=======

from core.exceptions import ConfigurationError
import database.db_base
import database.sql_statement
>>>>>>> 8253f17a


class TestMySQLDB__init__(unittest.TestCase):
    def setUp(self) -> None:
        self.db_cfg = {
            "host": "mockhost",
            "db": "mockdb",
            "user": "mockuser",
        }
<<<<<<< HEAD
        self.db = database.dbms.mysql.MySQLDB(**self.db_cfg)
=======
>>>>>>> 8253f17a
        return super().setUp()

    def test_001_MySQLDB(self):
        database.mysql.AIOMYSQL_IMPORT_ERROR = None
        with patch("database.db_base.DB.__init__") as mock_db_init:
            self.db = database.mysql.MySQLDB(**self.db_cfg)
            mock_db_init.assert_called_once_with(**self.db_cfg)

    def test_002_MySQLDB_no_lib(self):
<<<<<<< HEAD
        save_aiomysql = sys.modules["aiomysql"]
        sys.modules["aiomysql"] = None
        importlib.reload(sys.modules.get("database.dbms.mysql"))
        with self.assertRaises(ModuleNotFoundError):
            database.dbms.mysql.MySQLDB(**self.db_cfg)
        sys.modules["aiomysql"] = save_aiomysql
        importlib.reload(sys.modules.get("database.dbms.mysql"))
=======
        database.mysql.AIOMYSQL_IMPORT_ERROR = ModuleNotFoundError("Mock Error")
        with (
            self.assertRaises(ModuleNotFoundError),
            patch("database.db_base.DB.__init__") as mock_db_init,
        ):
            database.mysql.MySQLDB(**self.db_cfg)
        mock_db_init.assert_not_called()


class TestMySQLDB(unittest.IsolatedAsyncioTestCase):
    def setUp(self) -> None:
        self.db_cfg = {
            "host": "mockhost",
            "db": "mockdb",
            "user": "mockuser",
            "password": "mockpw",
        }
        self.db = database.mysql.MySQLDB(**self.db_cfg)
        self.mockCur = AsyncMock(name="mockCursor")
        self.mockCur.fetchone = AsyncMock(return_value={"sql": "mock-foo"})
        self.sql = AsyncMock(spec=database.sql.SQL, name="mocksql")
        self.MockSQL = Mock(name="MockSQL", return_value=self.sql)
        self.sql.__aenter__ = AsyncMock(return_value=self.sql)
        self.sql.__aexit__ = AsyncMock()
        self.sql._get_db = Mock(return_value=self.db)
        self.sql.execute = AsyncMock(return_value=self.mockCur)
        self.sql.script = Mock(return_value=self.sql)
        return super().setUp()
>>>>>>> 8253f17a

    async def test_101_connect(self):
        mock_con_obj = AsyncMock()
        mock_con_obj.connect = AsyncMock(return_value=mock_con_obj)
        Mock_Connection = Mock(return_value=mock_con_obj)
        with (patch("database.dbms.mysql.MySQLConnection", Mock_Connection),):
            reply = await self.db.connect()
            self.assertEqual(reply, mock_con_obj)
            Mock_Connection.assert_called_once_with(db_obj=self.db, **self.db_cfg)
            mock_con_obj.connect.assert_awaited_once_with()

<<<<<<< HEAD
    def test_201_sql_table_list(self):
        reply = self.db.sql(database.sql.SQL.TABLE_LIST)
        re = f"^ *SELECT.*FROM information_schema.tables.*'{self.db_cfg['db']}' *$"
        self.assertRegex(reply.replace("\n", " "), re)

    def test_202_sql_any_other(self):
        params = {"par1": ["el1", "el2"], "par2": "val"}
        mock_super = Mock(return_value="mock_sql")
        with patch("database.dbms.db_base.DB.sql", mock_super):
            reply = self.db.sql("ANY", **params)
            self.assertEqual(reply, mock_super.return_value)
            mock_super.assert_called_once_with(sql="ANY", **params)
=======
    async def test_201_get_table_info(self):
        mock_table = "mock_table"
        expected = {
            "mock-col-2": "mock-col-2 MOCK-TYP-2 MOCK-CONSTR-2",
            "mock-col-1": "mock-col-1 MOCK-TYP-1 MOCK-CONSTR-1",
        }
        self.mockCur.fetchall = AsyncMock(
            return_value=[
                {"name": "mock-col-1", "column_info": expected["mock-col-1"]},
                {"name": "mock-col-2", "column_info": expected["mock-col-2"]},
            ]
        )
        with patch("database.mysql.SQL", self.MockSQL):
            reply = await self.db._get_table_info(mock_table)
            self.sql.script.assert_called_once_with(
                database.sql_statement.SQLTemplate.TABLEINFO, table=mock_table
            )
            self.sql.execute.assert_awaited_once_with()
            self.mockCur.fetchall.assert_awaited_once_with()
            self.assertDictEqual(reply, expected)
>>>>>>> 8253f17a


class TestMySQLConnection(unittest.IsolatedAsyncioTestCase):
    def setUp(self) -> None:
        self.mock_db = Mock()
        self.mock_con = AsyncMock()
        self.db_cfg = {
            "host": "mock_host",
            "dbname": "mock_dbname",
            "dbuser": "mock_user",
            "password": "mock_pw",
        }
        self.con = database.dbms.mysql.MySQLConnection(self.mock_db, **self.db_cfg)
        return super().setUp()

    def test_001_connection(self):
        self.assertDictEqual(self.con._cfg, self.db_cfg)

    async def _100_connect(self, mock_db, mock_dbcfg="MySQL", checked=False):
        if mock_dbcfg == "MySQL":
            db_error = "MariaDB" in mock_db
        else:
            db_error = "MariaDB" not in mock_db
        mock_aioconnection = Mock(name="mock_aioconnection")
        mock_cursor = Mock(name="cursor")
        mock_aioconnection.execute = AsyncMock(return_value=mock_cursor)
        mock_cursor.close = AsyncMock()
        mock_mysql_connect = AsyncMock(
            name="mock_aioconnect", return_value=mock_aioconnection
        )
        mock_sql = AsyncMock(name="mock_sql")
        mock_sql.__aenter__ = AsyncMock(return_value=mock_sql)
        mock_sql.script = Mock(return_value=mock_sql)
        mock_sql.execute = AsyncMock(return_value=mock_cursor)
        mock_cursor.fetchone = AsyncMock(
            return_value={"version": f"mock_version: {mock_db}"}
        )
        database.mysql.MySQLConnection._version_checked = checked
        with (
            patch("database.mysql.aiomysql") as mock_mysql,
            patch("database.mysql.SQL", return_value=mock_sql) as Mock_SQL,
            patch("database.mysql.get_config_item", return_value=mock_dbcfg),
        ):
            mock_mysql.connect = mock_mysql_connect
            if db_error and not checked:
                with self.assertRaises(ConfigurationError):
                    await self.con.connect()
                return
            else:
                reply = await self.con.connect()
        self.assertEqual(reply, self.con)
        mock_mysql_connect.assert_awaited_once_with(
            **{
                "host": self.db_cfg["host"],
                "db": self.db_cfg["dbname"],
                "user": self.db_cfg["dbuser"],
                "password": self.db_cfg["password"],
            }
        )
        self.assertEqual(self.con._connection, mock_aioconnection)
        mock_aioconnection.execute.assert_not_awaited()
        mock_cursor.close.assert_not_awaited()
        if checked:
            Mock_SQL.assert_not_called()
            mock_sql.script.assert_not_called()
            mock_sql.execute.assert_not_awaited()
            mock_cursor.fetchone.assert_not_awaited()
            return
        Mock_SQL.assert_called_once_with(connection=self.con)
        mock_sql.__aenter__.assert_awaited_once_with()
        mock_sql.script.assert_called_once_with(
            database.sql_statement.SQLTemplate.DBVERSION
        )
        mock_sql.execute.assert_awaited_once_with()
        mock_cursor.fetchone.assert_awaited_once_with()

    async def test_101_connect_mariadb(self):
        await self._100_connect("MariaDB 0.0", "MariaDB")

    async def test_102_connect_mysql(self):
        await self._100_connect("MySQL 0.0")

    async def test_103_connect_mariadb_error(self):
        await self._100_connect("MariaDB 0.0")

    async def test_104_connect_mysql_error(self):
        await self._100_connect("MySQL 0.0", "MariaDB")

    async def test_105_connect_checked(self):
        await self._100_connect("MariaDB 0.0", checked=True)

    async def _201_execute(self, params=DEFAULT):
        sql = "ANY_SQL"
        mock_cur = AsyncMock()
        MockCursor = Mock(return_value=mock_cur)
        self.con._connection = AsyncMock()
        self.con._connection.cursor.return_value = "mock_cur"
<<<<<<< HEAD
        with (patch("database.dbms.mysql.MySQLCursor", MockCursor),):
            reply = await self.con.execute(sql)
=======
        with (
            patch("database.mysql.MySQLCursor", MockCursor),
            patch("database.mysql.aiomysql.DictCursor", "mock_dict_cursor"),
        ):

            if params is DEFAULT:
                reply = await self.con.execute(sql)
            else:
                reply = await self.con.execute(sql, params=params)

>>>>>>> 8253f17a
            self.assertEqual(reply, mock_cur)
            MockCursor.assert_called_once_with(
                cur=self.con._connection.cursor.return_value,
                con=self.con,
            )
            self.con._connection.cursor.assert_called_once_with("mock_dict_cursor")
            mock_cur.execute.assert_awaited_once_with(sql, params=ANY)
            return mock_cur.execute

    async def test_201_execute(self):
        exec = await self._201_execute()
        exec.assert_awaited_once_with(ANY, params=None)
        exec = await self._201_execute(params=sentinel.PARAMS)
        exec.assert_awaited_once_with(ANY, params=sentinel.PARAMS)


@asynccontextmanager
async def spec_async_context_manager():
    yield


class TestMySQLCursor(unittest.IsolatedAsyncioTestCase):
    def setUp(self) -> None:
        self.mock_con = Mock()
<<<<<<< HEAD
        self.mock_cur = AsyncMock()
        self.cur = database.dbms.mysql.MySQLCursor(self.mock_cur, self.mock_con)
=======
        self.mock_aiocursor = AsyncMock()
        self.cur = database.mysql.MySQLCursor(self.mock_aiocursor, self.mock_con)
>>>>>>> 8253f17a
        return super().setUp()

    async def _101_execute(self, query, params=DEFAULT, sql=None, args=()):
        self.mock_aiocursor.reset_mock()
        self.mock_aiocursor.execute.return_value = 99
        self.cur._rowcount = 0
        if params is DEFAULT:
            reply = await self.cur.execute(query)
            sql = query
            params = {}
        elif params is not DEFAULT:
            reply = await self.cur.execute(query, params=params)
        self.assertEqual(reply, self.cur)
        self.mock_aiocursor.execute.assert_awaited_once_with(sql, args=args)
        self.assertEqual(
            await self.cur.rowcount, self.mock_aiocursor.execute.return_value
        )

    async def test_101_execute(self):
        await self._101_execute("ANY_SQL")
        await self._101_execute(
            "ANY :parm1 SQL :parm2",
            params={"parm1": "value1", "parm2": "value2"},
            sql="ANY %s SQL %s",
            args=("value1", "value2"),
        )
        await self._101_execute(
            "ANY :parm2 SQL :parm1",
            params={"parm1": "value1", "parm2": "value2"},
            sql="ANY %s SQL %s",
            args=("value2", "value1"),
        )<|MERGE_RESOLUTION|>--- conflicted
+++ resolved
@@ -28,18 +28,6 @@
         del sys.modules[name]
 
 
-<<<<<<< HEAD
-def setUpModule():
-    unittest.addModuleCleanup(
-        restore_sys_modules_aiomysql, module=sys.modules.get("aiomysql")
-    )
-    # print("====================== patch sys.modules['aiomysql']")
-    sys.modules["aiomysql"] = types.ModuleType("aiomysql")
-    if sys.modules.get("database.dbms.mysql"):
-        importlib.reload(sys.modules.get("database.dbms.mysql"))
-    else:
-        import database.dbms.mysql
-=======
 def setUpModule() -> None:
     def remove(mod):
         # print(f"----------------- remove {mod}")
@@ -48,18 +36,13 @@
         )
         if mod in sys.modules:
             del sys.modules[mod]
->>>>>>> 8253f17a
 
     remove("aiomysql")
 
-<<<<<<< HEAD
-import database.dbms.db_base
-=======
 
 from core.exceptions import ConfigurationError
 import database.db_base
 import database.sql_statement
->>>>>>> 8253f17a
 
 
 class TestMySQLDB__init__(unittest.TestCase):
@@ -69,10 +52,6 @@
             "db": "mockdb",
             "user": "mockuser",
         }
-<<<<<<< HEAD
-        self.db = database.dbms.mysql.MySQLDB(**self.db_cfg)
-=======
->>>>>>> 8253f17a
         return super().setUp()
 
     def test_001_MySQLDB(self):
@@ -82,15 +61,6 @@
             mock_db_init.assert_called_once_with(**self.db_cfg)
 
     def test_002_MySQLDB_no_lib(self):
-<<<<<<< HEAD
-        save_aiomysql = sys.modules["aiomysql"]
-        sys.modules["aiomysql"] = None
-        importlib.reload(sys.modules.get("database.dbms.mysql"))
-        with self.assertRaises(ModuleNotFoundError):
-            database.dbms.mysql.MySQLDB(**self.db_cfg)
-        sys.modules["aiomysql"] = save_aiomysql
-        importlib.reload(sys.modules.get("database.dbms.mysql"))
-=======
         database.mysql.AIOMYSQL_IMPORT_ERROR = ModuleNotFoundError("Mock Error")
         with (
             self.assertRaises(ModuleNotFoundError),
@@ -119,7 +89,6 @@
         self.sql.execute = AsyncMock(return_value=self.mockCur)
         self.sql.script = Mock(return_value=self.sql)
         return super().setUp()
->>>>>>> 8253f17a
 
     async def test_101_connect(self):
         mock_con_obj = AsyncMock()
@@ -131,20 +100,6 @@
             Mock_Connection.assert_called_once_with(db_obj=self.db, **self.db_cfg)
             mock_con_obj.connect.assert_awaited_once_with()
 
-<<<<<<< HEAD
-    def test_201_sql_table_list(self):
-        reply = self.db.sql(database.sql.SQL.TABLE_LIST)
-        re = f"^ *SELECT.*FROM information_schema.tables.*'{self.db_cfg['db']}' *$"
-        self.assertRegex(reply.replace("\n", " "), re)
-
-    def test_202_sql_any_other(self):
-        params = {"par1": ["el1", "el2"], "par2": "val"}
-        mock_super = Mock(return_value="mock_sql")
-        with patch("database.dbms.db_base.DB.sql", mock_super):
-            reply = self.db.sql("ANY", **params)
-            self.assertEqual(reply, mock_super.return_value)
-            mock_super.assert_called_once_with(sql="ANY", **params)
-=======
     async def test_201_get_table_info(self):
         mock_table = "mock_table"
         expected = {
@@ -165,7 +120,6 @@
             self.sql.execute.assert_awaited_once_with()
             self.mockCur.fetchall.assert_awaited_once_with()
             self.assertDictEqual(reply, expected)
->>>>>>> 8253f17a
 
 
 class TestMySQLConnection(unittest.IsolatedAsyncioTestCase):
@@ -263,10 +217,6 @@
         MockCursor = Mock(return_value=mock_cur)
         self.con._connection = AsyncMock()
         self.con._connection.cursor.return_value = "mock_cur"
-<<<<<<< HEAD
-        with (patch("database.dbms.mysql.MySQLCursor", MockCursor),):
-            reply = await self.con.execute(sql)
-=======
         with (
             patch("database.mysql.MySQLCursor", MockCursor),
             patch("database.mysql.aiomysql.DictCursor", "mock_dict_cursor"),
@@ -277,7 +227,6 @@
             else:
                 reply = await self.con.execute(sql, params=params)
 
->>>>>>> 8253f17a
             self.assertEqual(reply, mock_cur)
             MockCursor.assert_called_once_with(
                 cur=self.con._connection.cursor.return_value,
@@ -302,13 +251,8 @@
 class TestMySQLCursor(unittest.IsolatedAsyncioTestCase):
     def setUp(self) -> None:
         self.mock_con = Mock()
-<<<<<<< HEAD
-        self.mock_cur = AsyncMock()
-        self.cur = database.dbms.mysql.MySQLCursor(self.mock_cur, self.mock_con)
-=======
         self.mock_aiocursor = AsyncMock()
         self.cur = database.mysql.MySQLCursor(self.mock_aiocursor, self.mock_con)
->>>>>>> 8253f17a
         return super().setUp()
 
     async def _101_execute(self, query, params=DEFAULT, sql=None, args=()):
