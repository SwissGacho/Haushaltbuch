"""Test suite for Business Objects Base"""

import datetime
import unittest
from unittest.mock import DEFAULT, Mock, AsyncMock, patch, call, ANY

from persistance.business_object_base import BOBase
from persistance.bo_descriptors import (
    BOStr,
    BOList,
    BORelation,
    BOColumnFlag,
    BOBaseBase,
)

MOCK_TAB1 = "mock_table"
MOCK_TAB2 = "mockbo2s"


class MockBO1(BOBase):
    _table = MOCK_TAB1


class MockBO2(BOBase):
    mock_attr1 = BOStr()
    mock_attr2 = BORelation(MockBO1)
    mock_attr3 = BOList()

    def __init__(
        self, id=None, mock_attr1="mockk attriubute 1", mock_attr2=None, mock_attr3=[]
    ) -> None:
        super().__init__(id=id)
        self.mock_attr1 = mock_attr1
        self.mock_attr2 = mock_attr2
        self.mock_attr3 = mock_attr3


mock_attr_desc = [
    ("id", int, BOColumnFlag.BOC_PK_INC, {}),
    ("last_updated", datetime.datetime, BOColumnFlag.BOC_DEFAULT_CURR, {}),
    ("mock_attr1", str, BOColumnFlag.BOC_NONE, {}),
    ("mock_attr2", BOBaseBase, BOColumnFlag.BOC_FK, {"relation": MockBO1}),
    ("mock_attr3", list, BOColumnFlag.BOC_NONE, {}),
]

mock_bo2_as_dict = {a[0]: a[1] for a in mock_attr_desc}


class Test_100_BOBase_classmethods(unittest.IsolatedAsyncioTestCase):

    def test_101_register_persistant_class(self):
        self.assertNotIn("MockBO2", BOBase._business_objects)
        MockBO2.register_persistant_class()
        self.assertIn("MockBO2", BOBase._business_objects)

    def test_102_all_business_objects(self):
        bos = MockBO2._business_objects
        self.assertEqual(bos, MockBO2.all_business_objects)

    def test_103_table(self):
        self.assertEqual(MockBO2.table, MOCK_TAB2)
        self.assertEqual(MockBO1.table, MOCK_TAB1)

    def test_104_attributes_as_dict(self):
        self.assertEqual(
            MockBO2.attributes_as_dict().keys(),
            mock_bo2_as_dict.keys(),
        )

    def test_105_attribute_descriptions(self):
        print(f"{MockBO2.attribute_descriptions()=}")
        print(f"{mock_attr_desc=}")
        self.assertEqual(MockBO2.attribute_descriptions(), mock_attr_desc)

<<<<<<< HEAD
=======
    async def test_106_sql_create_table(self):
        mock_sql = Mock(name="mock_sql")
        mock_sql.create_table = Mock(return_value=mock_sql)
        mock_sql.column = Mock()
        mock_sql.execute = AsyncMock()
        mock_tx = AsyncMock(name="mock_transaction")
        mock_tx.__aenter__ = AsyncMock(return_value=mock_tx)
        mock_tx.__aexit__ = AsyncMock(return_value=False)
        mock_tx.sql = Mock(return_value=mock_sql)
        MockSQLTx = Mock(name="MockSQL", return_value=mock_tx)

        with patch("persistance.business_object_base.SQLTransaction", new=MockSQLTx):
            await MockBO2.sql_create_table()

        MockSQLTx.assert_called_once_with()
        mock_tx.__aenter__.assert_awaited_once_with()
        mock_tx.__aexit__.assert_awaited_once_with(None, None, None)
        mock_sql.create_table.assert_called_once_with(MOCK_TAB2)
        exp_arglist = [(call(a[0], a[1], a[2], **a[3])) for a in mock_attr_desc]
        self.assertEqual(mock_sql.column.call_args_list, exp_arglist)
        mock_sql.execute.assert_awaited_once_with()

    async def test_107_count_rows(self):
        RESULT = [1, 99]
        FETCH_RESULT = [{"id": i} for i in RESULT]
        mock_cursor = Mock(name="mock_cursor")
        mock_cursor.fetchall = AsyncMock(return_value=FETCH_RESULT)
        mock_sql = Mock(name="mock_sql")
        mock_sql.execute = AsyncMock(return_value=mock_cursor)
        mock_sql.select = Mock(return_value=mock_sql)
        mock_sql.from_ = Mock(return_value=mock_sql)
        mock_sql.where = Mock(return_value=mock_sql)

        MockSQL = Mock(name="MockSQL", return_value=mock_sql)
        mock_sql.__aenter__ = AsyncMock(return_value=mock_sql)
        mock_sql.__aexit__ = AsyncMock(return_value=None)

        with (
            patch("persistance.business_object_base.SQL", new=MockSQL),
            patch("persistance.business_object_base.Filter") as MockFilter,
        ):
            mock_conditions = "{mock conditions}"

            result = await MockBO2.get_matching_ids(mock_conditions)
        MockSQL.assert_called_once_with()
        mock_sql.__aenter__.assert_awaited_once_with()
        mock_sql.__aexit__.assert_awaited_once_with(None, None, None)
        mock_sql.select.assert_called_once_with(["id"])
        mock_sql.from_.assert_called_once_with(MOCK_TAB2)
        mock_sql.where.assert_called_once_with(MockFilter())
        mock_sql.execute.assert_awaited_once_with()
        mock_cursor.fetchall.assert_awaited_once_with()
        self.assertEqual(result, RESULT)

>>>>>>> 02b0cca5

class Test_200_BOBase_instancemethods(unittest.IsolatedAsyncioTestCase):
    def setUp(self) -> None:
        self.mock_bo = MockBO2()

    def test_201_convert_from_db_none(self):
        self.assertIsNone(self.mock_bo.convert_from_db(None, int))

    def test_201_convert_from_db_date(self):
        mock_tz_cet = datetime.timezone(datetime.timedelta(hours=+1), name="CET")
        mock_tz_est = datetime.timezone(datetime.timedelta(hours=-5), name="EST")
        mock_dt_utc = datetime.datetime(2031, 4, 25, 13, 45, tzinfo=datetime.UTC)
        mock_dt_cet = mock_dt_utc.astimezone(mock_tz_cet)
        mock_dt_est = mock_dt_utc.astimezone(mock_tz_est)
        mock_dt_none = datetime.datetime(2031, 4, 25, 13, 45)
        mock_date = datetime.date(2031, 4, 25)

        res = self.mock_bo.convert_from_db(
            value=mock_dt_cet.isoformat(), typ=datetime.datetime
        )
        self.assertEqual(mock_dt_cet, res)
        self.assertEqual(mock_dt_cet.tzinfo, res.tzinfo)

        res = self.mock_bo.convert_from_db(
            value=mock_dt_est.isoformat(), typ=datetime.datetime
        )
        self.assertEqual(mock_dt_est, res)
        self.assertEqual(mock_dt_est.tzinfo, res.tzinfo)

        res = self.mock_bo.convert_from_db(
            value=mock_dt_utc.isoformat(), typ=datetime.datetime
        )
        self.assertEqual(mock_dt_utc, res)
        self.assertEqual(mock_dt_utc.astimezone().tzinfo, res.tzinfo)

        res = self.mock_bo.convert_from_db(
            value=mock_dt_none.isoformat(), typ=datetime.datetime
        )
        self.assertEqual(mock_dt_none.replace(tzinfo=datetime.UTC).astimezone(), res)
        self.assertEqual(mock_dt_none.astimezone().tzinfo, res.tzinfo)

        res = self.mock_bo.convert_from_db(
            value=mock_date.isoformat(), typ=datetime.date
        )
<<<<<<< HEAD
        self.assertEqual(mock_date, res)
=======
        self.assertEqual(mock_date, res)


class Test_300_BOBase_access(unittest.IsolatedAsyncioTestCase):
    def setUp(self) -> None:
        self.mock_bo = MockBO2()
        self.mock_sql = Mock(name="mock_sql")
        self.mock_sql.__aenter__ = AsyncMock(return_value=self.mock_sql)
        self.mock_sql.__aexit__ = AsyncMock(return_value=None)
        self.mock_cursor = Mock(name="mock_cursor")
        self.FETCH_RESULT = {
            "id": 33,
            "last_updated": "1990-01-31 17:38",
            "mock_attr1": "mick mack",
            "mock_attr2": None,
            "mock_attr3": ["a", "b", "c"],
        }
        self.mock_cursor.fetchone = AsyncMock(return_value=self.FETCH_RESULT)
        self.mock_sql.execute = AsyncMock(return_value=self.mock_cursor)
        self.mock_sql.commit = AsyncMock()
        self.mock_sql.rollback = AsyncMock()
        self.mock_sql.select = Mock(return_value=self.mock_sql)
        self.mock_sql.from_ = Mock(return_value=self.mock_sql)
        self.mock_sql.where = Mock(return_value=self.mock_sql)
        self.mock_sql.insert = Mock(return_value=self.mock_sql)
        self.mock_sql.update = Mock(return_value=self.mock_sql)
        self.mock_sql.rows = Mock(return_value=self.mock_sql)
        self.mock_sql.returning = Mock(return_value=self.mock_sql)
        self.mock_sql.assignment = Mock(return_value=self.mock_sql)
        self.MockSQL = Mock(name="MockSQL", return_value=self.mock_sql)

        self.mock_tx = AsyncMock(name="mock_transaction")
        self.mock_tx.__aenter__ = AsyncMock(return_value=self.mock_tx)
        self.mock_tx.__aexit__ = AsyncMock(return_value=False)
        self.mock_tx.sql = Mock(return_value=self.mock_sql)
        self.MockSQLTx = Mock(name="MockSQL", return_value=self.mock_tx)

    async def test_301_fetch_none(self):
        with (patch("persistance.business_object_base.SQL", new=self.MockSQL),):
            self.mock_bo.id = None
            result = await self.mock_bo.fetch()
            self.MockSQL.assert_not_called()
            self.assertIs(result, self.mock_bo)

    async def _302_fetch(self, patch_exp, exp_params, newest=DEFAULT):
        with (
            patch("persistance.business_object_base.SQL", new=self.MockSQL),
            patch("persistance.business_object_base." + patch_exp) as MockExp,
        ):
            if newest == DEFAULT:
                result = await self.mock_bo.fetch()
            else:
                result = await self.mock_bo.fetch(newest=newest)

            self.MockSQL.assert_called_once_with()
            self.mock_sql.__aenter__.assert_awaited_once_with()
            self.mock_sql.__aexit__.assert_awaited_once_with(None, None, None)
            self.mock_sql.select.assert_called_once_with([], True)
            self.mock_sql.from_.assert_called_once_with(MOCK_TAB2)
            self.mock_sql.where.assert_called_once_with(MockExp())
            self.mock_sql.execute.assert_awaited_once_with()
            self.mock_cursor.fetchone.assert_awaited_once_with()
            self.assertIs(result, self.mock_bo)
            for attr in mock_bo2_as_dict:
                if isinstance(result._data[attr], datetime.datetime):
                    self.assertEqual(
                        result._data[attr],
                        datetime.datetime.fromisoformat(self.FETCH_RESULT[attr])
                        .replace(tzinfo=datetime.UTC)
                        .astimezone(),
                    )
                else:
                    self.assertEqual(
                        result._data[attr], self.FETCH_RESULT[attr], "attribute result"
                    )
                    if isinstance(result._data[attr], (dict, list)):
                        self.assertIsNot(
                            result._data[attr],
                            self.FETCH_RESULT[attr],
                            "structured attribute result",
                        )
            self.assertIs(result._db_data, self.FETCH_RESULT, "_db_data")

    async def test_302_fetch_no_param(self):
        REQ_ID = 19
        self.mock_bo.id = REQ_ID
        await self._302_fetch("Eq", ("id", REQ_ID))

    async def test_302_fetch_newest(self):
        await self._302_fetch(
            "SQLExpression", (f"id = (SELECT MAX(id) FROM {MOCK_TAB2})",), newest=True
        )

    async def test_303_store_insert(self):
        self.mock_bo._insert_self = AsyncMock(name="_insert_self")
        self.mock_bo._update_self = AsyncMock(name="_update_self")

        await self.mock_bo.store()

        self.mock_bo._insert_self.assert_awaited_once_with()
        self.mock_bo._update_self.assert_not_awaited()

    async def test_303_store_update_self(self):
        self.mock_bo._insert_self = AsyncMock(name="_insert_self")
        self.mock_bo._update_self = AsyncMock(name="_update_self")
        self.mock_bo.id = 77

        await self.mock_bo.store()

        self.mock_bo._insert_self.assert_not_awaited()
        self.mock_bo._update_self.assert_awaited_once_with()

    async def _304_insert_self(
        self, mock_attr1="micki mock", mock_attr3=[], **mock_attrs
    ):
        mock_attrs |= {"mock_attr1": mock_attr1, "mock_attr3": mock_attr3}
        with patch(
            "persistance.business_object_base.SQLTransaction", new=self.MockSQLTx
        ):
            mock_bo = MockBO2(**mock_attrs)

            await mock_bo._insert_self()

            self.MockSQLTx.assert_called_once_with()
            self.mock_tx.__aenter__.assert_awaited_once_with()
            self.mock_tx.__aexit__.assert_awaited_once_with(None, None, None)
            self.mock_sql.insert.assert_called_once_with(MOCK_TAB2)
            self.mock_sql.rows.assert_called_once_with(
                [(a, mock_attrs[a]) for a in mock_bo2_as_dict if a in mock_attrs]
            )
            self.mock_sql.returning.assert_called_once_with("id")
            self.mock_sql.execute.assert_awaited_once_with()
            self.mock_cursor.fetchone.assert_awaited_once_with()
            self.assertEqual(mock_bo.id, self.FETCH_RESULT["id"])

    async def test_304a_insert_self(self):
        with self.assertRaises(AssertionError):
            self.mock_bo.id = 77
            await self.mock_bo._insert_self()

    async def test_304b_insert_self(self):
        await self._304_insert_self()

    async def test_304c_insert_self(self):
        mock_bo1 = MockBO1()
        await self._304_insert_self(mock_attr2=mock_bo1)

    async def _305_update_self(self, exception=False):
        with (
            patch(
                "persistance.business_object_base.SQLTransaction", new=self.MockSQLTx
            ),
            patch("persistance.business_object_base.Value") as MockValue,
            patch("persistance.business_object_base.Eq") as MockEq,
        ):
            convert_args = [
                call(
                    self.mock_bo._db_data.get(a),
                    mock_bo2_as_dict[a],
                )
                for a in mock_bo2_as_dict
                if a != "id"
            ]
            self.mock_bo.convert_from_db = Mock(
                name="convert_from_db",
                side_effect=[
                    self.mock_bo._db_data.get(a) for a in mock_bo2_as_dict if a != "id"
                ],
            )
            self.mock_bo.attributes_as_dict = Mock(
                name="attributes_as_dict", return_value=mock_bo2_as_dict
            )
            new_vals = [
                (a, self.mock_bo._data[a])
                for a in self.mock_bo._data
                if a != "id" and self.mock_bo._data[a] != self.mock_bo._db_data.get(a)
            ]
            # Mock_DB_Val = Mock(
            #     name="Mock_DB_Val",
            #     side_effect=[v[1] for v in new_vals],
            # )
            self.mock_bo.fetch = AsyncMock(name="fetch")
            # Mock_DB_Eq = Mock(name="Mock_DB_Eq", return_value="mock eq")
            # self.mock_sql.get_sql_class = Mock(side_effect=[Mock_DB_Val, Mock_DB_Eq])
            id = self.mock_bo.id

            if exception:
                self.mock_sql.execute.side_effect = [Exception]
                with self.assertRaises(Exception):
                    await self.mock_bo._update_self()
            else:
                await self.mock_bo._update_self()

            self.MockSQLTx.assert_called_once_with()
            self.mock_tx.__aenter__.assert_awaited_once_with()
            self.mock_sql.update.assert_called_once_with(MOCK_TAB2)
            MockEq.assert_called_once_with("id", id)
            self.mock_sql.where.assert_called_once_with(MockEq())
            self.assertEqual(
                self.mock_bo.attributes_as_dict.call_count,
                len(convert_args),
                "attributes as dict",
            )
            self.assertEqual(
                self.mock_bo.attributes_as_dict.call_args_list,
                [call() for a in mock_bo2_as_dict if a != "id"],
                "attributes as dict",
            )
            self.assertEqual(
                self.mock_bo.convert_from_db.call_count,
                len(convert_args),
                "attributes converted",
            )
            self.assertEqual(self.mock_bo.convert_from_db.call_args_list, convert_args)
            self.assertEqual(self.mock_sql.assignment.call_count, len(new_vals))
            self.assertEqual(MockValue.call_count, len(new_vals))
            for v in new_vals:
                MockValue.assert_any_call(v[0], v[1])
            self.assertEqual(
                self.mock_sql.assignment.call_args_list,
                [call(v[0], MockValue()) for v in new_vals],
            )
            self.mock_sql.execute.assert_awaited_once_with()
            if exception:
                self.mock_tx.__aexit__.assert_awaited_once_with(Exception, ANY, ANY)
            else:
                self.mock_tx.__aexit__.assert_awaited_once_with(None, None, None)
            self.mock_bo.fetch.assert_awaited_once()

    async def test_305a_update_self(self):
        with self.assertRaises(AssertionError) as exp:
            await self.mock_bo._update_self()

    async def test_305b_update_self(self):
        self.mock_bo = MockBO2(id=55)
        await self._305_update_self()

    async def test_305c_update_self(self):
        self.mock_bo = MockBO2(id=55, mock_attr2=MockBO1())
        await self._305_update_self()

    async def test_305d_update_self(self):
        self.mock_bo = MockBO2(id=55, mock_attr2=MockBO1(), mock_attr3=[1, 2, 3])
        await self._305_update_self()

    async def test_305e_update_self_exception(self):
        self.mock_bo = MockBO2(id=55)
        await self._305_update_self(exception=True)
>>>>>>> 02b0cca5
<|MERGE_RESOLUTION|>--- conflicted
+++ resolved
@@ -72,8 +72,6 @@
         print(f"{mock_attr_desc=}")
         self.assertEqual(MockBO2.attribute_descriptions(), mock_attr_desc)
 
-<<<<<<< HEAD
-=======
     async def test_106_sql_create_table(self):
         mock_sql = Mock(name="mock_sql")
         mock_sql.create_table = Mock(return_value=mock_sql)
@@ -128,7 +126,6 @@
         mock_cursor.fetchall.assert_awaited_once_with()
         self.assertEqual(result, RESULT)
 
->>>>>>> 02b0cca5
 
 class Test_200_BOBase_instancemethods(unittest.IsolatedAsyncioTestCase):
     def setUp(self) -> None:
@@ -173,9 +170,6 @@
         res = self.mock_bo.convert_from_db(
             value=mock_date.isoformat(), typ=datetime.date
         )
-<<<<<<< HEAD
-        self.assertEqual(mock_date, res)
-=======
         self.assertEqual(mock_date, res)
 
 
@@ -423,5 +417,4 @@
 
     async def test_305e_update_self_exception(self):
         self.mock_bo = MockBO2(id=55)
-        await self._305_update_self(exception=True)
->>>>>>> 02b0cca5
+        await self._305_update_self(exception=True)